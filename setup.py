"""
Basic setup of packages.

$ python setup.py install

After setup install, text preprocessing, can do:

$ python src/em_driver.py

@author: ibarrien, mannykao
"""
import setuptools

#
# this is not yet needed since we are not a package. See README.md.
#

<<<<<<< HEAD
import setuptools


=======
>>>>>>> 858e9f13
setuptools.setup(name="Semi Supervised Learning, NLP prototype",
	version="1.02",
	description="Proof of concept SSL + EM",
	author="Ivan Barrientos",
	author_email="corps.des.nombres@gmail.com",
	packages=[
		"src",
		#"lib_utils",
	],
	python_requires='>=3.8',
	install_requires=[
		"wheel",
		"nptyping==1.4.4",
<<<<<<< HEAD
		"numpy==1.20.2",
		"nltk",
		"sklearn",
=======
		"numpy==1.21.5",
		"nltk==3.6.6",
		"scikit-learn==0.23.2",
>>>>>>> 858e9f13
	],
)<|MERGE_RESOLUTION|>--- conflicted
+++ resolved
@@ -15,12 +15,6 @@
 # this is not yet needed since we are not a package. See README.md.
 #
 
-<<<<<<< HEAD
-import setuptools
-
-
-=======
->>>>>>> 858e9f13
 setuptools.setup(name="Semi Supervised Learning, NLP prototype",
 	version="1.02",
 	description="Proof of concept SSL + EM",
@@ -34,14 +28,8 @@
 	install_requires=[
 		"wheel",
 		"nptyping==1.4.4",
-<<<<<<< HEAD
-		"numpy==1.20.2",
-		"nltk",
-		"sklearn",
-=======
 		"numpy==1.21.5",
 		"nltk==3.6.6",
 		"scikit-learn==0.23.2",
->>>>>>> 858e9f13
 	],
 )